--- conflicted
+++ resolved
@@ -17,24 +17,15 @@
 
 package org.apache.spark.deploy.yarn
 
-<<<<<<< HEAD
-import java.io.File
-=======
-import java.io.{ByteArrayInputStream, DataInputStream, File, FileOutputStream}
->>>>>>> 49549d5a
 import java.net.{InetAddress, UnknownHostException, URI, URISyntaxException}
 import java.nio.ByteBuffer
-import java.security.PrivilegedExceptionAction
-import java.util.UUID
-import java.util.zip.{ZipEntry, ZipOutputStream}
 
 import scala.collection.JavaConversions._
-import scala.collection.mutable.{ArrayBuffer, HashMap, HashSet, ListBuffer, Map}
+import scala.collection.mutable.{ArrayBuffer, HashMap, ListBuffer, Map}
 import scala.reflect.runtime.universe
 import scala.util.{Try, Success, Failure}
 
 import com.google.common.base.Objects
-import com.google.common.io.Files
 
 import org.apache.hadoop.io.DataOutputBuffer
 import org.apache.hadoop.conf.Configuration
@@ -42,9 +33,10 @@
 import org.apache.hadoop.fs._
 import org.apache.hadoop.fs.permission.FsPermission
 import org.apache.hadoop.io.Text
+import org.apache.hadoop.mapred.Master
 import org.apache.hadoop.mapreduce.MRJobConfig
 import org.apache.hadoop.security.{Credentials, UserGroupInformation}
-import org.apache.hadoop.security.token.{TokenIdentifier, Token}
+import org.apache.hadoop.security.token.Token
 import org.apache.hadoop.util.StringUtils
 import org.apache.hadoop.yarn.api._
 import org.apache.hadoop.yarn.api.ApplicationConstants.Environment
@@ -55,8 +47,8 @@
 import org.apache.hadoop.yarn.exceptions.ApplicationNotFoundException
 import org.apache.hadoop.yarn.util.Records
 
+import org.apache.spark.{Logging, SecurityManager, SparkConf, SparkContext, SparkException}
 import org.apache.spark.deploy.SparkHadoopUtil
-import org.apache.spark.{Logging, SecurityManager, SparkConf, SparkContext, SparkException}
 import org.apache.spark.util.Utils
 
 private[spark] class Client(
@@ -74,18 +66,22 @@
 
   private val yarnClient = YarnClient.createYarnClient
   private val yarnConf = new YarnConfiguration(hadoopConf)
-  private var credentials: Credentials = null
+  private val credentials = UserGroupInformation.getCurrentUser.getCredentials
   private val amMemoryOverhead = args.amMemoryOverhead // MB
   private val executorMemoryOverhead = args.executorMemoryOverhead // MB
   private val distCacheMgr = new ClientDistributedCacheManager()
   private val isClusterMode = args.isClusterMode
-
-  private var loginFromKeytab = false
   private val fireAndForget = isClusterMode &&
     !sparkConf.getBoolean("spark.yarn.submit.waitAppCompletion", true)
 
 
   def stop(): Unit = yarnClient.stop()
+
+  /* ------------------------------------------------------------------------------------- *
+   | The following methods have much in common in the stable and alpha versions of Client, |
+   | but cannot be implemented in the parent trait due to subtle API differences across    |
+   | hadoop versions.                                                                      |
+   * ------------------------------------------------------------------------------------- */
 
   /**
    * Submit an application running our ApplicationMaster to the ResourceManager.
@@ -95,8 +91,6 @@
    * available in the alpha API.
    */
   def submitApplication(): ApplicationId = {
-    // Setup the credentials before doing anything else, so we have don't have issues at any point.
-    setupCredentials()
     yarnClient.init(yarnConf)
     yarnClient.start()
 
@@ -228,14 +222,9 @@
     // and add them as local resources to the application master.
     val fs = FileSystem.get(hadoopConf)
     val dst = new Path(fs.getHomeDirectory(), appStagingDir)
-    val nns = YarnSparkHadoopUtil.get.getNameNodesToAccess(sparkConf) + dst
-    YarnSparkHadoopUtil.get.obtainTokensForNamenodes(nns, hadoopConf, credentials)
-    // Used to keep track of URIs added to the distributed cache. If the same URI is added
-    // multiple times, YARN will fail to launch containers for the app with an internal
-    // error.
-    val distributedUris = new HashSet[String]
+    val nns = getNameNodesToAccess(sparkConf) + dst
+    obtainTokensForNamenodes(nns, hadoopConf, credentials)
     obtainTokenForHiveMetastore(hadoopConf, credentials)
-    obtainTokenForHBase(hadoopConf, credentials)
 
     val replication = sparkConf.getInt("spark.yarn.submit.file.replication",
       fs.getDefaultReplication(dst)).toShort
@@ -250,31 +239,6 @@
         "SPARK_LOG4J_CONF detected in the system environment. This variable has been " +
           "deprecated. Please refer to the \"Launching Spark on YARN\" documentation " +
           "for alternatives.")
-    }
-
-    // If we passed in a keytab, make sure we copy the keytab to the staging directory on
-    // HDFS, and setup the relevant environment vars, so the AM can login again.
-    if (loginFromKeytab) {
-      logInfo("To enable the AM to login from keytab, credentials are being copied over to the AM" +
-        " via the YARN Secure Distributed Cache.")
-      val localUri = new URI(args.keytab)
-      val localPath = getQualifiedLocalPath(localUri, hadoopConf)
-      val destinationPath = copyFileToRemote(dst, localPath, replication)
-      val destFs = FileSystem.get(destinationPath.toUri(), hadoopConf)
-      distCacheMgr.addResource(
-        destFs, hadoopConf, destinationPath, localResources, LocalResourceType.FILE,
-        sparkConf.get("spark.yarn.keytab"), statCache, appMasterOnly = true)
-    }
-
-    def addDistributedUri(uri: URI): Boolean = {
-      val uriStr = uri.toString()
-      if (distributedUris.contains(uriStr)) {
-        logWarning(s"Resource $uri added multiple times to distributed cache.")
-        false
-      } else {
-        distributedUris += uriStr
-        true
-      }
     }
 
     /**
@@ -294,26 +258,17 @@
       if (!localPath.isEmpty()) {
         val localURI = new URI(localPath)
         if (localURI.getScheme != LOCAL_SCHEME) {
-          if (addDistributedUri(localURI)) {
-            val src = getQualifiedLocalPath(localURI, hadoopConf)
-            val destPath = copyFileToRemote(dst, src, replication)
-            val destFs = FileSystem.get(destPath.toUri(), hadoopConf)
-            distCacheMgr.addResource(destFs, hadoopConf, destPath,
-              localResources, LocalResourceType.FILE, destName, statCache)
-          }
+          val src = getQualifiedLocalPath(localURI, hadoopConf)
+          val destPath = copyFileToRemote(dst, src, replication)
+          val destFs = FileSystem.get(destPath.toUri(), hadoopConf)
+          distCacheMgr.addResource(destFs, hadoopConf, destPath,
+            localResources, LocalResourceType.FILE, destName, statCache)
         } else if (confKey != null) {
           // If the resource is intended for local use only, handle this downstream
           // by setting the appropriate property
           sparkConf.set(confKey, localPath)
         }
       }
-    }
-
-    createConfArchive().foreach { file =>
-      require(addDistributedUri(file.toURI()))
-      val destPath = copyFileToRemote(dst, new Path(file.toURI()), replication)
-      distCacheMgr.addResource(fs, hadoopConf, destPath, localResources, LocalResourceType.ARCHIVE,
-        LOCALIZED_HADOOP_CONF_DIR, statCache, appMasterOnly = true)
     }
 
     /**
@@ -333,15 +288,13 @@
         flist.split(',').foreach { file =>
           val localURI = new URI(file.trim())
           if (localURI.getScheme != LOCAL_SCHEME) {
-            if (addDistributedUri(localURI)) {
-              val localPath = new Path(localURI)
-              val linkname = Option(localURI.getFragment()).getOrElse(localPath.getName())
-              val destPath = copyFileToRemote(dst, localPath, replication)
-              distCacheMgr.addResource(
-                fs, hadoopConf, destPath, localResources, resType, linkname, statCache)
-              if (addToClasspath) {
-                cachedSecondaryJarLinks += linkname
-              }
+            val localPath = new Path(localURI)
+            val linkname = Option(localURI.getFragment()).getOrElse(localPath.getName())
+            val destPath = copyFileToRemote(dst, localPath, replication)
+            distCacheMgr.addResource(
+              fs, hadoopConf, destPath, localResources, resType, linkname, statCache)
+            if (addToClasspath) {
+              cachedSecondaryJarLinks += linkname
             }
           } else if (addToClasspath) {
             // Resource is intended for local use only and should be added to the class path
@@ -358,101 +311,17 @@
   }
 
   /**
-   * Create an archive with the Hadoop config files for distribution.
-   *
-   * These are only used by the AM, since executors will use the configuration object broadcast by
-   * the driver. The files are zipped and added to the job as an archive, so that YARN will explode
-   * it when distributing to the AM. This directory is then added to the classpath of the AM
-   * process, just to make sure that everybody is using the same default config.
-   *
-   * This follows the order of precedence set by the startup scripts, in which HADOOP_CONF_DIR
-   * shows up in the classpath before YARN_CONF_DIR.
-   *
-   * Currently this makes a shallow copy of the conf directory. If there are cases where a
-   * Hadoop config directory contains subdirectories, this code will have to be fixed.
-   */
-  private def createConfArchive(): Option[File] = {
-    val hadoopConfFiles = new HashMap[String, File]()
-    Seq("HADOOP_CONF_DIR", "YARN_CONF_DIR").foreach { envKey =>
-      sys.env.get(envKey).foreach { path =>
-        val dir = new File(path)
-        if (dir.isDirectory()) {
-          dir.listFiles().foreach { file =>
-            if (file.isFile && !hadoopConfFiles.contains(file.getName())) {
-              hadoopConfFiles(file.getName()) = file
-            }
-          }
-        }
-      }
-    }
-
-    if (!hadoopConfFiles.isEmpty) {
-      val hadoopConfArchive = File.createTempFile(LOCALIZED_HADOOP_CONF_DIR, ".zip",
-        new File(Utils.getLocalDir(sparkConf)))
-
-      val hadoopConfStream = new ZipOutputStream(new FileOutputStream(hadoopConfArchive))
-      try {
-        hadoopConfStream.setLevel(0)
-        hadoopConfFiles.foreach { case (name, file) =>
-          if (file.canRead()) {
-            hadoopConfStream.putNextEntry(new ZipEntry(name))
-            Files.copy(file, hadoopConfStream)
-            hadoopConfStream.closeEntry()
-          }
-        }
-      } finally {
-        hadoopConfStream.close()
-      }
-
-      Some(hadoopConfArchive)
-    } else {
-      None
-    }
-  }
-
-  /**
-   * Get the renewal interval for tokens.
-   */
-  private def getTokenRenewalInterval(stagingDirPath: Path): Long = {
-    // We cannot use the tokens generated above since those have renewer yarn. Trying to renew
-    // those will fail with an access control issue. So create new tokens with the logged in
-    // user as renewer.
-    val creds = new Credentials()
-    val nns = YarnSparkHadoopUtil.get.getNameNodesToAccess(sparkConf) + stagingDirPath
-    YarnSparkHadoopUtil.get.obtainTokensForNamenodes(
-      nns, hadoopConf, creds, Some(sparkConf.get("spark.yarn.principal")))
-    val t = creds.getAllTokens
-      .filter(_.getKind == DelegationTokenIdentifier.HDFS_DELEGATION_KIND)
-      .head
-    val newExpiration = t.renew(hadoopConf)
-    val identifier = new DelegationTokenIdentifier()
-    identifier.readFields(new DataInputStream(new ByteArrayInputStream(t.getIdentifier)))
-    val interval = newExpiration - identifier.getIssueDate
-    logInfo(s"Renewal Interval set to $interval")
-    interval
-  }
-
-  /**
    * Set up the environment for launching our ApplicationMaster container.
    */
   private def setupLaunchEnv(stagingDir: String): HashMap[String, String] = {
     logInfo("Setting up the launch environment for our AM container")
     val env = new HashMap[String, String]()
     val extraCp = sparkConf.getOption("spark.driver.extraClassPath")
-    populateClasspath(args, yarnConf, sparkConf, env, true, extraCp)
+    populateClasspath(args, yarnConf, sparkConf, env, extraCp)
     env("SPARK_YARN_MODE") = "true"
     env("SPARK_YARN_STAGING_DIR") = stagingDir
     env("SPARK_USER") = UserGroupInformation.getCurrentUser().getShortUserName()
-    if (loginFromKeytab) {
-      val remoteFs = FileSystem.get(hadoopConf)
-      val stagingDirPath = new Path(remoteFs.getHomeDirectory, stagingDir)
-      val credentialsFile = "credentials-" + UUID.randomUUID().toString
-      sparkConf.set(
-        "spark.yarn.credentials.file", new Path(stagingDirPath, credentialsFile).toString)
-      logInfo(s"Credentials file set to: $credentialsFile")
-      val renewalInterval = getTokenRenewalInterval(stagingDirPath)
-      sparkConf.set("spark.yarn.token.renewal.interval", renewalInterval.toString)
-    }
+
     // Set the environment variables to be passed on to the executors.
     distCacheMgr.setDistFilesEnv(env)
     distCacheMgr.setDistArchivesEnv(env)
@@ -470,17 +339,6 @@
       YarnSparkHadoopUtil.setEnvFromInputString(env, userEnvs)
       // Pass SPARK_YARN_USER_ENV itself to the AM so it can use it to set up executor environments.
       env("SPARK_YARN_USER_ENV") = userEnvs
-    }
-
-    // if spark.submit.pyArchives is in sparkConf, append pyArchives to PYTHONPATH
-    // that can be passed on to the ApplicationMaster and the executors.
-    if (sparkConf.contains("spark.submit.pyArchives")) {
-      var pythonPath = sparkConf.get("spark.submit.pyArchives")
-      if (env.contains("PYTHONPATH")) {
-        pythonPath = Seq(env.get("PYTHONPATH"), pythonPath).mkString(File.pathSeparator)
-      }
-      env("PYTHONPATH") = pythonPath
-      sparkConf.setExecutorEnv("PYTHONPATH", pythonPath)
     }
 
     // In cluster mode, if the deprecated SPARK_JAVA_OPTS is set, we need to propagate it to
@@ -528,6 +386,7 @@
   private def createContainerLaunchContext(newAppResponse: GetNewApplicationResponse)
     : ContainerLaunchContext = {
     logInfo("Setting up container launch context for our AM")
+
     val appId = newAppResponse.getApplicationId
     val appStagingDir = getAppStagingDir(appId)
     val localResources = prepareLocalResources(appStagingDir)
@@ -608,10 +467,6 @@
         }
         javaOpts ++= Utils.splitCommandString(opts).map(YarnSparkHadoopUtil.escapeForShell)
       }
-
-      sparkConf.getOption("spark.yarn.am.extraLibraryPath").foreach { paths =>
-        prefixEnv = Some(Utils.libraryPathEnvPrefix(Seq(paths)))
-      }
     }
 
     // For log4j configuration to reference
@@ -700,24 +555,6 @@
     UserGroupInformation.getCurrentUser().addCredentials(credentials)
 
     amContainer
-  }
-
-  def setupCredentials(): Unit = {
-    if (args.principal != null) {
-      require(args.keytab != null, "Keytab must be specified when principal is specified.")
-      logInfo("Attempting to login to the Kerberos" +
-        s" using principal: ${args.principal} and keytab: ${args.keytab}")
-      val f = new File(args.keytab)
-      // Generate a file name that can be used for the keytab file, that does not conflict
-      // with any user file.
-      val keytabFileName = f.getName + "-" + UUID.randomUUID().toString
-      UserGroupInformation.loginUserFromKeytab(args.principal, args.keytab)
-      loginFromKeytab = true
-      sparkConf.set("spark.yarn.keytab", keytabFileName)
-      sparkConf.set("spark.yarn.principal", args.principal)
-      logInfo("Successfully logged into the KDC.")
-    }
-    credentials = UserGroupInformation.getCurrentUser.getCredentials
   }
 
   /**
@@ -881,9 +718,6 @@
   // Distribution-defined classpath to add to processes
   val ENV_DIST_CLASSPATH = "SPARK_DIST_CLASSPATH"
 
-  // Subdirectory where the user's hadoop config files will be placed.
-  val LOCALIZED_HADOOP_CONF_DIR = "__hadoop_conf__"
-
   /**
    * Find the user-defined Spark jar if configured, or return the jar containing this
    * class if not.
@@ -997,19 +831,11 @@
       conf: Configuration,
       sparkConf: SparkConf,
       env: HashMap[String, String],
-      isAM: Boolean,
       extraClassPath: Option[String] = None): Unit = {
     extraClassPath.foreach(addClasspathEntry(_, env))
     addClasspathEntry(
       YarnSparkHadoopUtil.expandEnvironment(Environment.PWD), env
     )
-
-    if (isAM) {
-      addClasspathEntry(
-        YarnSparkHadoopUtil.expandEnvironment(Environment.PWD) + Path.SEPARATOR +
-          LOCALIZED_HADOOP_CONF_DIR, env)
-    }
-
     if (sparkConf.getBoolean("spark.yarn.user.classpath.first", false)) {
       val userClassPath =
         if (args != null) {
@@ -1074,6 +900,46 @@
    */
   private def addClasspathEntry(path: String, env: HashMap[String, String]): Unit =
     YarnSparkHadoopUtil.addPathToEnvironment(env, Environment.CLASSPATH.name, path)
+
+  /**
+   * Get the list of namenodes the user may access.
+   */
+  private[yarn] def getNameNodesToAccess(sparkConf: SparkConf): Set[Path] = {
+    sparkConf.get("spark.yarn.access.namenodes", "")
+      .split(",")
+      .map(_.trim())
+      .filter(!_.isEmpty)
+      .map(new Path(_))
+      .toSet
+  }
+
+  private[yarn] def getTokenRenewer(conf: Configuration): String = {
+    val delegTokenRenewer = Master.getMasterPrincipal(conf)
+    logDebug("delegation token renewer is: " + delegTokenRenewer)
+    if (delegTokenRenewer == null || delegTokenRenewer.length() == 0) {
+      val errorMessage = "Can't get Master Kerberos principal for use as renewer"
+      logError(errorMessage)
+      throw new SparkException(errorMessage)
+    }
+    delegTokenRenewer
+  }
+
+  /**
+   * Obtains tokens for the namenodes passed in and adds them to the credentials.
+   */
+  private def obtainTokensForNamenodes(
+      paths: Set[Path],
+      conf: Configuration,
+      creds: Credentials): Unit = {
+    if (UserGroupInformation.isSecurityEnabled()) {
+      val delegTokenRenewer = getTokenRenewer(conf)
+      paths.foreach { dst =>
+        val dstFs = dst.getFileSystem(conf)
+        logDebug("getting token for namenode: " + dst)
+        dstFs.addDelegationTokens(delegTokenRenewer, creds)
+      }
+    }
+  }
 
   /**
    * Obtains token for the Hive metastore and adds them to the credentials.
@@ -1134,41 +1000,6 @@
   }
 
   /**
-   * Obtain security token for HBase.
-   */
-  def obtainTokenForHBase(conf: Configuration, credentials: Credentials): Unit = {
-    if (UserGroupInformation.isSecurityEnabled) {
-      val mirror = universe.runtimeMirror(getClass.getClassLoader)
-
-      try {
-        val confCreate = mirror.classLoader.
-          loadClass("org.apache.hadoop.hbase.HBaseConfiguration").
-          getMethod("create", classOf[Configuration])
-        val obtainToken = mirror.classLoader.
-          loadClass("org.apache.hadoop.hbase.security.token.TokenUtil").
-          getMethod("obtainToken", classOf[Configuration])
-
-        logDebug("Attempting to fetch HBase security token.")
-
-        val hbaseConf = confCreate.invoke(null, conf)
-        val token = obtainToken.invoke(null, hbaseConf).asInstanceOf[Token[TokenIdentifier]]
-        credentials.addToken(token.getService, token)
-
-        logInfo("Added HBase security token to credentials.")
-      } catch {
-        case e:java.lang.NoSuchMethodException =>
-          logInfo("HBase Method not found: " + e)
-        case e:java.lang.ClassNotFoundException =>
-          logDebug("HBase Class not found: " + e)
-        case e:java.lang.NoClassDefFoundError =>
-          logDebug("HBase Class not found: " + e)
-        case e:Exception =>
-          logError("Exception when obtaining HBase security token: " + e)
-      }
-    }
-  }
-
-  /**
    * Return whether the two file systems are the same.
    */
   private def compareFs(srcFs: FileSystem, destFs: FileSystem): Boolean = {
@@ -1221,7 +1052,8 @@
     if (isDriver) {
       conf.getBoolean("spark.driver.userClassPathFirst", false)
     } else {
-      conf.getBoolean("spark.executor.userClassPathFirst", false)
+      conf.getBoolean("spark.executor.userClassPathFirst",
+        conf.getBoolean("spark.files.userClassPathFirst", false))
     }
   }
 
