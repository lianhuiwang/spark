--- conflicted
+++ resolved
@@ -111,29 +111,6 @@
       val pushedDownFilters = dataFilters.flatMap(DataSourceStrategy.translateFilter)
       logInfo(s"Pushed Filters: ${pushedDownFilters.mkString(",")}")
 
-<<<<<<< HEAD
-      val optimizerMetadataOnly =
-        readDataColumns.isEmpty && files.sparkSession.sessionState.conf.optimizerMetadataOnly
-      val scanRdd = if (optimizerMetadataOnly) {
-          val partitionValues = selectedPartitions.map(_.values)
-          files.sqlContext.sparkContext.parallelize(partitionValues, 1)
-        } else {
-          val readFile = files.fileFormat.buildReaderWithPartitionValues(
-            sparkSession = files.sparkSession,
-            dataSchema = files.dataSchema,
-            partitionSchema = files.partitionSchema,
-            requiredSchema = prunedDataSchema,
-            filters = pushedDownFilters,
-            options = files.options,
-            hadoopConf = files.sparkSession.sessionState.newHadoopConfWithOptions(files.options))
-
-          val plannedPartitions = getFilePartitions(files, selectedPartitions)
-          new FileScanRDD(
-            files.sparkSession,
-            readFile,
-            plannedPartitions)
-        }
-=======
       val readFile: (PartitionedFile) => Iterator[InternalRow] =
         fsRelation.fileFormat.buildReaderWithPartitionValues(
           sparkSession = fsRelation.sparkSession,
@@ -151,28 +128,20 @@
         case _ =>
           createNonBucketedReadRDD(readFile, selectedPartitions, fsRelation)
       }
->>>>>>> 925884a6
 
       val meta = Map(
         "Format" -> fsRelation.fileFormat.toString,
         "ReadSchema" -> prunedDataSchema.simpleString,
-        "metadataOnly" -> optimizerMetadataOnly.toString,
         PUSHED_FILTERS -> pushedDownFilters.mkString("[", ", ", "]"),
         INPUT_PATHS -> fsRelation.location.paths.mkString(", "))
 
       val scan =
         DataSourceScanExec.create(
           readDataColumns ++ partitionColumns,
-<<<<<<< HEAD
-          scanRdd,
-          files,
-=======
           rdd,
           fsRelation,
->>>>>>> 925884a6
           meta,
-          table,
-          !optimizerMetadataOnly)
+          table)
 
       val afterScanFilter = afterScanFilters.toSeq.reduceOption(expressions.And)
       val withFilter = afterScanFilter.map(execution.FilterExec(_, scan)).getOrElse(scan)
@@ -187,43 +156,6 @@
     case _ => Nil
   }
 
-<<<<<<< HEAD
-  private def getFilePartitions(
-      files: HadoopFsRelation,
-      selectedPartitions: Seq[Partition]): Seq[FilePartition] = files.bucketSpec match {
-    case Some(bucketing) if files.sparkSession.sessionState.conf.bucketingEnabled =>
-      logInfo(s"Planning with ${bucketing.numBuckets} buckets")
-      val bucketed =
-        selectedPartitions.flatMap { p =>
-          p.files.map { f =>
-            val hosts = getBlockHosts(getBlockLocations(f), 0, f.getLen)
-            PartitionedFile(p.values, f.getPath.toUri.toString, 0, f.getLen, hosts)
-          }
-        }.groupBy { f =>
-          BucketingUtils
-            .getBucketId(new Path(f.filePath).getName)
-            .getOrElse(sys.error(s"Invalid bucket file ${f.filePath}"))
-        }
-
-      (0 until bucketing.numBuckets).map { bucketId =>
-        FilePartition(bucketId, bucketed.getOrElse(bucketId, Nil))
-      }
-
-    case _ =>
-      val defaultMaxSplitBytes = files.sparkSession.sessionState.conf.filesMaxPartitionBytes
-      val openCostInBytes = files.sparkSession.sessionState.conf.filesOpenCostInBytes
-      val defaultParallelism = files.sparkSession.sparkContext.defaultParallelism
-      val totalBytes = selectedPartitions.flatMap(_.files.map(_.getLen + openCostInBytes)).sum
-      val bytesPerCore = totalBytes / defaultParallelism
-      val maxSplitBytes = Math.min(defaultMaxSplitBytes,
-        Math.max(openCostInBytes, bytesPerCore))
-      logInfo(s"Planning scan with bin packing, max size: $maxSplitBytes bytes, " +
-        s"open cost is considered as scanning $openCostInBytes bytes.")
-
-      val splitFiles = selectedPartitions.flatMap { partition =>
-        partition.files.flatMap { file =>
-          val blockLocations = getBlockLocations(file)
-=======
   /**
    * Create an RDD for bucketed reads.
    * The non-bucketed variant of this function is [[createNonBucketedReadRDD]].
@@ -289,51 +221,10 @@
         val blockLocations = getBlockLocations(file)
         if (fsRelation.fileFormat.isSplitable(
             fsRelation.sparkSession, fsRelation.options, file.getPath)) {
->>>>>>> 925884a6
           (0L until file.getLen by maxSplitBytes).map { offset =>
             val remaining = file.getLen - offset
             val size = if (remaining > maxSplitBytes) maxSplitBytes else remaining
             val hosts = getBlockHosts(blockLocations, offset, size)
-<<<<<<< HEAD
-            PartitionedFile(partition.values, file.getPath.toUri.toString, offset, size, hosts)
-          }
-        }
-      }.toArray.sortBy(_.length)(implicitly[Ordering[Long]].reverse)
-
-      val partitions = new ArrayBuffer[FilePartition]
-      val currentFiles = new ArrayBuffer[PartitionedFile]
-      var currentSize = 0L
-
-      /** Add the given file to the current partition. */
-      def addFile(file: PartitionedFile): Unit = {
-        currentSize += file.length + openCostInBytes
-        currentFiles.append(file)
-      }
-
-      /** Close the current partition and move to the next. */
-      def closePartition(): Unit = {
-        if (currentFiles.nonEmpty) {
-          val newPartition =
-            FilePartition(
-              partitions.size,
-              currentFiles.toArray.toSeq) // Copy to a new Array.
-          partitions.append(newPartition)
-        }
-        currentFiles.clear()
-        currentSize = 0
-      }
-
-      // Assign files to partitions using "First Fit Decreasing" (FFD)
-      // TODO: consider adding a slop factor here?
-      splitFiles.foreach { file =>
-        if (currentSize + file.length > maxSplitBytes) {
-          closePartition()
-        }
-        addFile(file)
-      }
-      closePartition()
-      partitions
-=======
             PartitionedFile(
               partition.values, file.getPath.toUri.toString, offset, size, hosts)
           }
@@ -375,7 +266,6 @@
     closePartition()
 
     new FileScanRDD(fsRelation.sparkSession, readFile, partitions)
->>>>>>> 925884a6
   }
 
   private def getBlockLocations(file: FileStatus): Array[BlockLocation] = file match {
