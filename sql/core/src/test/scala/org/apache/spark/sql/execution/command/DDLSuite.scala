--- conflicted
+++ resolved
@@ -1828,35 +1828,6 @@
     }
   }
 
-<<<<<<< HEAD
-  test("create/drop temporary macro") {
-    intercept[AnalysisException] {
-      sql(s"CREATE TEMPORARY MACRO simple_add_error(x int) x + y")
-    }
-    intercept[AnalysisException] {
-      sql(s"CREATE TEMPORARY MACRO simple_add_error(x int, x int) x + y")
-    }
-    intercept[AnalysisException] {
-      sql(s"CREATE TEMPORARY MACRO simple_add_error(x int) x NOT IN (select c2 from t2) ")
-    }
-    sql("CREATE TEMPORARY MACRO fixed_number() 42")
-    checkAnswer(sql("SELECT fixed_number()"), Row(42))
-    sql("CREATE TEMPORARY MACRO string_len_plus_two(x string) length(x) + 2")
-    checkAnswer(sql("SELECT string_len_plus_two('abc')"), Row(5))
-    sql("CREATE TEMPORARY MACRO simple_add(x int, y int) x + y")
-    checkAnswer(sql("SELECT simple_add(1, 2)"), Row(3))
-    intercept[AnalysisException] {
-      sql(s"SELECT simple_add(1)")
-    }
-    sql("DROP TEMPORARY MACRO fixed_number")
-    intercept[AnalysisException] {
-      sql(s"DROP TEMPORARY MACRO abs")
-    }
-    intercept[AnalysisException] {
-      sql("DROP TEMPORARY MACRO SOME_MACRO")
-    }
-    sql("DROP TEMPORARY MACRO IF EXISTS SOME_MACRO")
-=======
   test("insert data to a data source table which has a non-existing location should succeed") {
     withTable("t") {
       withTempDir { dir =>
@@ -2345,6 +2316,5 @@
         }
       }
     }
->>>>>>> 8faffc41
   }
 }