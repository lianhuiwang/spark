/*
 * Licensed to the Apache Software Foundation (ASF) under one or more
 * contributor license agreements.  See the NOTICE file distributed with
 * this work for additional information regarding copyright ownership.
 * The ASF licenses this file to You under the Apache License, Version 2.0
 * (the "License"); you may not use this file except in compliance with
 * the License.  You may obtain a copy of the License at
 *
 *    http://www.apache.org/licenses/LICENSE-2.0
 *
 * Unless required by applicable law or agreed to in writing, software
 * distributed under the License is distributed on an "AS IS" BASIS,
 * WITHOUT WARRANTIES OR CONDITIONS OF ANY KIND, either express or implied.
 * See the License for the specific language governing permissions and
 * limitations under the License.
 */

package org.apache.spark.sql.hive

import java.io.IOException

import scala.collection.JavaConverters._

import com.google.common.base.Objects
import org.apache.hadoop.fs.FileSystem
import org.apache.hadoop.hive.common.StatsSetupConst
import org.apache.hadoop.hive.metastore.{TableType => HiveTableType}
import org.apache.hadoop.hive.metastore.api.FieldSchema
import org.apache.hadoop.hive.ql.metadata.{Partition, Table => HiveTable}
import org.apache.hadoop.hive.ql.plan.TableDesc

import org.apache.spark.sql.SparkSession
import org.apache.spark.sql.catalyst.analysis.MultiInstanceRelation
import org.apache.spark.sql.catalyst.catalog._
import org.apache.spark.sql.catalyst.InternalRow
import org.apache.spark.sql.catalyst.expressions._
import org.apache.spark.sql.catalyst.parser.CatalystSqlParser
import org.apache.spark.sql.catalyst.plans.logical.{LeafNode, LogicalPlan, Statistics}
import org.apache.spark.sql.execution.FileRelation
import org.apache.spark.sql.hive.client.HiveClient
import org.apache.spark.sql.types.{DataType, BooleanType}

private[hive] case class MetastoreRelation(
    databaseName: String,
    tableName: String,
    alias: Option[String],
    var partitionPruningPred: Seq[Expression] = Seq.empty[Expression])
    (val catalogTable: CatalogTable,
     @transient private val client: HiveClient,
     @transient private val sparkSession: SparkSession)
  extends LeafNode with MultiInstanceRelation with FileRelation with CatalogRelation {

  override def equals(other: Any): Boolean = other match {
    case relation: MetastoreRelation =>
      databaseName == relation.databaseName &&
        tableName == relation.tableName &&
        alias == relation.alias &&
        output == relation.output &&
        partitionPruningPred.size == relation.partitionPruningPred.size &&
        (partitionPruningPred, relation.partitionPruningPred).zipped.forall(_ semanticEquals _)
    case _ => false
  }

  override def hashCode(): Int = {
    Objects.hashCode(databaseName, tableName, alias, output)
  }

  override protected def otherCopyArgs: Seq[AnyRef] = catalogTable :: sparkSession :: Nil

  private def toHiveColumn(c: CatalogColumn): FieldSchema = {
    new FieldSchema(c.name, c.dataType, c.comment.orNull)
  }

  // TODO: merge this with HiveClientImpl#toHiveTable
  @transient val hiveQlTable: HiveTable = {
    // We start by constructing an API table as Hive performs several important transformations
    // internally when converting an API table to a QL table.
    val tTable = new org.apache.hadoop.hive.metastore.api.Table()
    tTable.setTableName(catalogTable.identifier.table)
    tTable.setDbName(catalogTable.database)

    val tableParameters = new java.util.HashMap[String, String]()
    tTable.setParameters(tableParameters)
    catalogTable.properties.foreach { case (k, v) => tableParameters.put(k, v) }

    tTable.setTableType(catalogTable.tableType match {
      case CatalogTableType.EXTERNAL => HiveTableType.EXTERNAL_TABLE.toString
      case CatalogTableType.MANAGED => HiveTableType.MANAGED_TABLE.toString
      case CatalogTableType.INDEX => HiveTableType.INDEX_TABLE.toString
      case CatalogTableType.VIEW => HiveTableType.VIRTUAL_VIEW.toString
    })

    val sd = new org.apache.hadoop.hive.metastore.api.StorageDescriptor()
    tTable.setSd(sd)

    // Note: In Hive the schema and partition columns must be disjoint sets
    val (partCols, schema) = catalogTable.schema.map(toHiveColumn).partition { c =>
      catalogTable.partitionColumnNames.contains(c.getName)
    }
    sd.setCols(schema.asJava)
    tTable.setPartitionKeys(partCols.asJava)

    catalogTable.storage.locationUri.foreach(sd.setLocation)
    catalogTable.storage.inputFormat.foreach(sd.setInputFormat)
    catalogTable.storage.outputFormat.foreach(sd.setOutputFormat)

    val serdeInfo = new org.apache.hadoop.hive.metastore.api.SerDeInfo
    catalogTable.storage.serde.foreach(serdeInfo.setSerializationLib)
    sd.setSerdeInfo(serdeInfo)

    val serdeParameters = new java.util.HashMap[String, String]()
    catalogTable.storage.serdeProperties.foreach { case (k, v) => serdeParameters.put(k, v) }
    serdeInfo.setParameters(serdeParameters)

    new HiveTable(tTable)
  }

  @transient override lazy val statistics: Statistics = Statistics(
    sizeInBytes = {
      val totalSize = hiveQlTable.getParameters.get(StatsSetupConst.TOTAL_SIZE)
      val rawDataSize = hiveQlTable.getParameters.get(StatsSetupConst.RAW_DATA_SIZE)
      // TODO: check if this estimate is valid for tables after partition pruning.
      // NOTE: getting `totalSize` directly from params is kind of hacky, but this should be
      // relatively cheap if parameters for the table are populated into the metastore.
      // Besides `totalSize`, there are also `numFiles`, `numRows`, `rawDataSize` keys
      // (see StatsSetupConst in Hive) that we can look at in the future.
      BigInt(
        // When table is external,`totalSize` is always zero, which will influence join strategy
        // so when `totalSize` is zero, use `rawDataSize` instead
<<<<<<< HEAD
        // if the size is still less than zero, we use default size
        Option(totalSize).map(_.toLong).filter(_ > 0)
          .getOrElse(Option(rawDataSize).map(_.toLong).filter(_ > 0)
          .getOrElse(sparkSession.sessionState.conf.defaultSizeInBytes)))
=======
        // if the size is still less than zero, we try to get the file size from HDFS.
        // given this is only needed for optimization, if the HDFS call fails we return the default.
        if (totalSize != null && totalSize.toLong > 0L) {
          totalSize.toLong
        } else if (rawDataSize != null && rawDataSize.toLong > 0) {
          rawDataSize.toLong
        } else if (sparkSession.sessionState.conf.fallBackToHdfsForStatsEnabled) {
          try {
            val hadoopConf = sparkSession.sessionState.newHadoopConf()
            val fs: FileSystem = hiveQlTable.getPath.getFileSystem(hadoopConf)
            fs.getContentSummary(hiveQlTable.getPath).getLength
          } catch {
            case e: IOException =>
              logWarning("Failed to get table size from hdfs.", e)
              sparkSession.sessionState.conf.defaultSizeInBytes
          }
        } else {
          sparkSession.sessionState.conf.defaultSizeInBytes
        })
>>>>>>> 88c9c467
    }
  )

  // When metastore partition pruning is turned off, we cache the list of all partitions to
  // mimic the behavior of Spark < 1.5
  private lazy val allPartitions: Seq[CatalogTablePartition] = client.getPartitions(catalogTable)

  def getHiveQlPartitions(predicates: Seq[Expression] = Nil): Seq[Partition] = {
    val rawPartitions = if (sparkSession.sessionState.conf.metastorePartitionPruning) {
      client.getPartitionsByFilter(catalogTable, predicates)
    } else {
      allPartitions
    }

    rawPartitions.map { p =>
      val tPartition = new org.apache.hadoop.hive.metastore.api.Partition
      tPartition.setDbName(databaseName)
      tPartition.setTableName(tableName)
      tPartition.setValues(p.spec.values.toList.asJava)

      val sd = new org.apache.hadoop.hive.metastore.api.StorageDescriptor()
      tPartition.setSd(sd)
      sd.setCols(catalogTable.schema.map(toHiveColumn).asJava)
      p.storage.locationUri.foreach(sd.setLocation)
      p.storage.inputFormat.foreach(sd.setInputFormat)
      p.storage.outputFormat.foreach(sd.setOutputFormat)

      val serdeInfo = new org.apache.hadoop.hive.metastore.api.SerDeInfo
      sd.setSerdeInfo(serdeInfo)
      // maps and lists should be set only after all elements are ready (see HIVE-7975)
      p.storage.serde.foreach(serdeInfo.setSerializationLib)

      val serdeParameters = new java.util.HashMap[String, String]()
      catalogTable.storage.serdeProperties.foreach { case (k, v) => serdeParameters.put(k, v) }
      p.storage.serdeProperties.foreach { case (k, v) => serdeParameters.put(k, v) }
      serdeInfo.setParameters(serdeParameters)

      new Partition(hiveQlTable, tPartition)
    }
  }

  private[this] def castFromString(value: String, dataType: DataType) = {
    Cast(Literal(value), dataType).eval(null)
  }

  /**
   * Prunes partitions not involve the query plan.
   *
   * @param partitions All partitions of the relation.
   * @return Partitions that are involved in the query plan.
   */
  private[hive] def prunePartitions(partitions: Seq[Partition]) = {
    val boundPruningPred = partitionPruningPred.reduceLeftOption(And).map { pred =>
      require(
        pred.dataType == BooleanType,
        s"Data type of predicate $pred must be BooleanType rather than ${pred.dataType}.")
      BindReferences.bindReference(pred, partitionKeys)
    }
    boundPruningPred match {
      case None => partitions
      case Some(shouldKeep) => partitions.filter { part =>
        val dataTypes = partitionKeys.map(_.dataType)
        val castedValues = part.getValues.asScala.zip(dataTypes)
          .map { case (value, dataType) => castFromString(value, dataType) }

        // Only partitioned values are needed here, since the predicate has already been bound to
        // partition key attribute references.
        val row = InternalRow.fromSeq(castedValues)
        shouldKeep.eval(row).asInstanceOf[Boolean]
      }
    }
  }

  /** Only compare database and tablename, not alias. */
  override def sameResult(plan: LogicalPlan): Boolean = {
    plan match {
      case mr: MetastoreRelation =>
        mr.databaseName == databaseName && mr.tableName == tableName &&
          partitionPruningPred.size == mr.partitionPruningPred.size &&
          (partitionPruningPred, mr.partitionPruningPred).zipped.forall(_ semanticEquals _)
      case _ => false
    }
  }

  val tableDesc = new TableDesc(
    hiveQlTable.getInputFormatClass,
    // The class of table should be org.apache.hadoop.hive.ql.metadata.Table because
    // getOutputFormatClass will use HiveFileFormatUtils.getOutputFormatSubstitute to
    // substitute some output formats, e.g. substituting SequenceFileOutputFormat to
    // HiveSequenceFileOutputFormat.
    hiveQlTable.getOutputFormatClass,
    hiveQlTable.getMetadata
  )

  implicit class SchemaAttribute(f: CatalogColumn) {
    def toAttribute: AttributeReference = AttributeReference(
      f.name,
      CatalystSqlParser.parseDataType(f.dataType),
      // Since data can be dumped in randomly with no validation, everything is nullable.
      nullable = true
    )(qualifier = Some(alias.getOrElse(tableName)))
  }

  /** PartitionKey attributes */
  val partitionKeys = catalogTable.partitionColumns.map(_.toAttribute)

  /** Non-partitionKey attributes */
  // TODO: just make this hold the schema itself, not just non-partition columns
  val attributes = catalogTable.schema
    .filter { c => !catalogTable.partitionColumnNames.contains(c.name) }
    .map(_.toAttribute)

  val output = attributes ++ partitionKeys

  /** An attribute map that can be used to lookup original attributes based on expression id. */
  val attributeMap = AttributeMap(output.map(o => (o, o)))

  /** An attribute map for determining the ordinal for non-partition columns. */
  val columnOrdinals = AttributeMap(attributes.zipWithIndex)

  lazy val partitions: Seq[Partition] = {
    prunePartitions(getHiveQlPartitions(partitionPruningPred))
  }

  override def inputFiles: Array[String] = {
    val partLocations = client
      .getPartitionsByFilter(catalogTable, Nil)
      .flatMap(_.storage.locationUri)
      .toArray
    if (partLocations.nonEmpty) {
      partLocations
    } else {
      Array(
        catalogTable.storage.locationUri.getOrElse(
          sys.error(s"Could not get the location of ${catalogTable.qualifiedName}.")))
    }
  }

  override def newInstance(): MetastoreRelation = {
    MetastoreRelation(databaseName, tableName, alias, partitionPruningPred)(
      catalogTable, client, sparkSession)
  }

  def newInstance(pruningPredicates: Seq[Expression]): MetastoreRelation = {
    MetastoreRelation(databaseName, tableName, alias, pruningPredicates)(
      catalogTable, client, sparkSession)
  }
}<|MERGE_RESOLUTION|>--- conflicted
+++ resolved
@@ -32,19 +32,17 @@
 import org.apache.spark.sql.SparkSession
 import org.apache.spark.sql.catalyst.analysis.MultiInstanceRelation
 import org.apache.spark.sql.catalyst.catalog._
-import org.apache.spark.sql.catalyst.InternalRow
-import org.apache.spark.sql.catalyst.expressions._
+import org.apache.spark.sql.catalyst.expressions.{AttributeMap, AttributeReference, Expression}
 import org.apache.spark.sql.catalyst.parser.CatalystSqlParser
 import org.apache.spark.sql.catalyst.plans.logical.{LeafNode, LogicalPlan, Statistics}
 import org.apache.spark.sql.execution.FileRelation
 import org.apache.spark.sql.hive.client.HiveClient
-import org.apache.spark.sql.types.{DataType, BooleanType}
+
 
 private[hive] case class MetastoreRelation(
     databaseName: String,
     tableName: String,
-    alias: Option[String],
-    var partitionPruningPred: Seq[Expression] = Seq.empty[Expression])
+    alias: Option[String])
     (val catalogTable: CatalogTable,
      @transient private val client: HiveClient,
      @transient private val sparkSession: SparkSession)
@@ -55,9 +53,7 @@
       databaseName == relation.databaseName &&
         tableName == relation.tableName &&
         alias == relation.alias &&
-        output == relation.output &&
-        partitionPruningPred.size == relation.partitionPruningPred.size &&
-        (partitionPruningPred, relation.partitionPruningPred).zipped.forall(_ semanticEquals _)
+        output == relation.output
     case _ => false
   }
 
@@ -127,12 +123,6 @@
       BigInt(
         // When table is external,`totalSize` is always zero, which will influence join strategy
         // so when `totalSize` is zero, use `rawDataSize` instead
-<<<<<<< HEAD
-        // if the size is still less than zero, we use default size
-        Option(totalSize).map(_.toLong).filter(_ > 0)
-          .getOrElse(Option(rawDataSize).map(_.toLong).filter(_ > 0)
-          .getOrElse(sparkSession.sessionState.conf.defaultSizeInBytes)))
-=======
         // if the size is still less than zero, we try to get the file size from HDFS.
         // given this is only needed for optimization, if the HDFS call fails we return the default.
         if (totalSize != null && totalSize.toLong > 0L) {
@@ -152,7 +142,6 @@
         } else {
           sparkSession.sessionState.conf.defaultSizeInBytes
         })
->>>>>>> 88c9c467
     }
   )
 
@@ -194,45 +183,11 @@
     }
   }
 
-  private[this] def castFromString(value: String, dataType: DataType) = {
-    Cast(Literal(value), dataType).eval(null)
-  }
-
-  /**
-   * Prunes partitions not involve the query plan.
-   *
-   * @param partitions All partitions of the relation.
-   * @return Partitions that are involved in the query plan.
-   */
-  private[hive] def prunePartitions(partitions: Seq[Partition]) = {
-    val boundPruningPred = partitionPruningPred.reduceLeftOption(And).map { pred =>
-      require(
-        pred.dataType == BooleanType,
-        s"Data type of predicate $pred must be BooleanType rather than ${pred.dataType}.")
-      BindReferences.bindReference(pred, partitionKeys)
-    }
-    boundPruningPred match {
-      case None => partitions
-      case Some(shouldKeep) => partitions.filter { part =>
-        val dataTypes = partitionKeys.map(_.dataType)
-        val castedValues = part.getValues.asScala.zip(dataTypes)
-          .map { case (value, dataType) => castFromString(value, dataType) }
-
-        // Only partitioned values are needed here, since the predicate has already been bound to
-        // partition key attribute references.
-        val row = InternalRow.fromSeq(castedValues)
-        shouldKeep.eval(row).asInstanceOf[Boolean]
-      }
-    }
-  }
-
   /** Only compare database and tablename, not alias. */
   override def sameResult(plan: LogicalPlan): Boolean = {
     plan match {
       case mr: MetastoreRelation =>
-        mr.databaseName == databaseName && mr.tableName == tableName &&
-          partitionPruningPred.size == mr.partitionPruningPred.size &&
-          (partitionPruningPred, mr.partitionPruningPred).zipped.forall(_ semanticEquals _)
+        mr.databaseName == databaseName && mr.tableName == tableName
       case _ => false
     }
   }
@@ -272,10 +227,6 @@
 
   /** An attribute map for determining the ordinal for non-partition columns. */
   val columnOrdinals = AttributeMap(attributes.zipWithIndex)
-
-  lazy val partitions: Seq[Partition] = {
-    prunePartitions(getHiveQlPartitions(partitionPruningPred))
-  }
 
   override def inputFiles: Array[String] = {
     val partLocations = client
@@ -292,12 +243,6 @@
   }
 
   override def newInstance(): MetastoreRelation = {
-    MetastoreRelation(databaseName, tableName, alias, partitionPruningPred)(
-      catalogTable, client, sparkSession)
-  }
-
-  def newInstance(pruningPredicates: Seq[Expression]): MetastoreRelation = {
-    MetastoreRelation(databaseName, tableName, alias, pruningPredicates)(
-      catalogTable, client, sparkSession)
+    MetastoreRelation(databaseName, tableName, alias)(catalogTable, client, sparkSession)
   }
 }