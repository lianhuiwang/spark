package spark.storage

import java.io.{InputStream, OutputStream}
import java.nio.{ByteBuffer, MappedByteBuffer}

<<<<<<< HEAD
import scala.collection.mutable.ArrayBuffer
=======
import scala.collection.mutable.{HashMap, ArrayBuffer, HashSet, Queue}
>>>>>>> f9d40a58
import scala.collection.JavaConversions._

import akka.actor.{ActorSystem, Cancellable, Props}
import akka.dispatch.{Await, Future}
import akka.util.Duration
import akka.util.duration._

import com.ning.compress.lzf.{LZFInputStream, LZFOutputStream}

import it.unimi.dsi.fastutil.io.FastByteArrayOutputStream

import spark.{Logging, SizeEstimator, SparkEnv, SparkException, Utils}
import spark.network._
import spark.serializer.Serializer
import spark.util.{ByteBufferInputStream, IdGenerator, MetadataCleaner, TimeStampedHashMap}

import sun.nio.ch.DirectBuffer


private[spark] class BlockManager(
    executorId: String,
    actorSystem: ActorSystem,
    val master: BlockManagerMaster,
    val defaultSerializer: Serializer,
    maxMemory: Long)
  extends Logging {

  private class BlockInfo(val level: StorageLevel, val tellMaster: Boolean) {
    @volatile var pending: Boolean = true
    @volatile var size: Long = -1L
    @volatile var initThread: Thread = null
    @volatile var failed = false

    setInitThread()

    private def setInitThread() {
      // Set current thread as init thread - waitForReady will not block this thread
      // (in case there is non trivial initialization which ends up calling waitForReady as part of
      // initialization itself)
      this.initThread = Thread.currentThread()
    }

    /**
     * Wait for this BlockInfo to be marked as ready (i.e. block is finished writing).
     * Return true if the block is available, false otherwise.
     */
    def waitForReady(): Boolean = {
      if (initThread != Thread.currentThread() && pending) {
        synchronized {
          while (pending) this.wait()
        }
      }
      !failed
    }

    /** Mark this BlockInfo as ready (i.e. block is finished writing) */
    def markReady(sizeInBytes: Long) {
      assert (pending)
      size = sizeInBytes
      initThread = null
      failed = false
      initThread = null
      pending = false
      synchronized {
        this.notifyAll()
      }
    }

    /** Mark this BlockInfo as ready but failed */
    def markFailure() {
      assert (pending)
      size = 0
      initThread = null
      failed = true
      initThread = null
      pending = false
      synchronized {
        this.notifyAll()
      }
    }
  }

  val shuffleBlockManager = new ShuffleBlockManager(this)

  private val blockInfo = new TimeStampedHashMap[String, BlockInfo]

  private[storage] val memoryStore: BlockStore = new MemoryStore(this, maxMemory)
  private[storage] val diskStore: DiskStore =
    new DiskStore(this, System.getProperty("spark.local.dir", System.getProperty("java.io.tmpdir")))

  val connectionManager = new ConnectionManager(0)
  implicit val futureExecContext = connectionManager.futureExecContext

  val blockManagerId = BlockManagerId(
    executorId, connectionManager.id.host, connectionManager.id.port)

  // Max megabytes of data to keep in flight per reducer (to avoid over-allocating memory
  // for receiving shuffle outputs)
  val maxBytesInFlight =
    System.getProperty("spark.reducer.maxMbInFlight", "48").toLong * 1024 * 1024

  // Whether to compress broadcast variables that are stored
  val compressBroadcast = System.getProperty("spark.broadcast.compress", "true").toBoolean
  // Whether to compress shuffle output that are stored
  val compressShuffle = System.getProperty("spark.shuffle.compress", "true").toBoolean
  // Whether to compress RDD partitions that are stored serialized
  val compressRdds = System.getProperty("spark.rdd.compress", "false").toBoolean

  val heartBeatFrequency = BlockManager.getHeartBeatFrequencyFromSystemProperties

  val hostPort = Utils.localHostPort()

  val slaveActor = actorSystem.actorOf(Props(new BlockManagerSlaveActor(this)),
    name = "BlockManagerActor" + BlockManager.ID_GENERATOR.next)

  // Pending reregistration action being executed asynchronously or null if none
  // is pending. Accesses should synchronize on asyncReregisterLock.
  var asyncReregisterTask: Future[Unit] = null
  val asyncReregisterLock = new Object

  private def heartBeat() {
    if (!master.sendHeartBeat(blockManagerId)) {
      reregister()
    }
  }

  var heartBeatTask: Cancellable = null

  val metadataCleaner = new MetadataCleaner("BlockManager", this.dropOldBlocks)
  initialize()

  /**
   * Construct a BlockManager with a memory limit set based on system properties.
   */
  def this(execId: String, actorSystem: ActorSystem, master: BlockManagerMaster,
           serializer: Serializer) = {
    this(execId, actorSystem, master, serializer, BlockManager.getMaxMemoryFromSystemProperties)
  }

  /**
   * Initialize the BlockManager. Register to the BlockManagerMaster, and start the
   * BlockManagerWorker actor.
   */
  private def initialize() {
    master.registerBlockManager(blockManagerId, maxMemory, slaveActor)
    BlockManagerWorker.startBlockManagerWorker(this)
    if (!BlockManager.getDisableHeartBeatsForTesting) {
      heartBeatTask = actorSystem.scheduler.schedule(0.seconds, heartBeatFrequency.milliseconds) {
        heartBeat()
      }
    }
  }

  /**
   * Report all blocks to the BlockManager again. This may be necessary if we are dropped
   * by the BlockManager and come back or if we become capable of recovering blocks on disk after
   * an executor crash.
   *
   * This function deliberately fails silently if the master returns false (indicating that
   * the slave needs to reregister). The error condition will be detected again by the next
   * heart beat attempt or new block registration and another try to reregister all blocks
   * will be made then.
   */
  private def reportAllBlocks() {
    logInfo("Reporting " + blockInfo.size + " blocks to the master.")
    for ((blockId, info) <- blockInfo) {
      if (!tryToReportBlockStatus(blockId, info)) {
        logError("Failed to report " + blockId + " to master; giving up.")
        return
      }
    }
  }

  /**
   * Reregister with the master and report all blocks to it. This will be called by the heart beat
   * thread if our heartbeat to the block amnager indicates that we were not registered.
   *
   * Note that this method must be called without any BlockInfo locks held.
   */
  def reregister() {
    // TODO: We might need to rate limit reregistering.
    logInfo("BlockManager reregistering with master")
    master.registerBlockManager(blockManagerId, maxMemory, slaveActor)
    reportAllBlocks()
  }

  /**
   * Reregister with the master sometime soon.
   */
  def asyncReregister() {
    asyncReregisterLock.synchronized {
      if (asyncReregisterTask == null) {
        asyncReregisterTask = Future[Unit] {
          reregister()
          asyncReregisterLock.synchronized {
            asyncReregisterTask = null
          }
        }
      }
    }
  }

  /**
   * For testing. Wait for any pending asynchronous reregistration; otherwise, do nothing.
   */
  def waitForAsyncReregister() {
    val task = asyncReregisterTask
    if (task != null) {
      Await.ready(task, Duration.Inf)
    }
  }

  /**
   * Get storage level of local block. If no info exists for the block, then returns null.
   */
  def getLevel(blockId: String): StorageLevel = blockInfo.get(blockId).map(_.level).orNull

  /**
   * Tell the master about the current storage status of a block. This will send a block update
   * message reflecting the current status, *not* the desired storage level in its block info.
   * For example, a block with MEMORY_AND_DISK set might have fallen out to be only on disk.
   *
   * droppedMemorySize exists to account for when block is dropped from memory to disk (so it is still valid).
   * This ensures that update in master will compensate for the increase in memory on slave.
   */
  def reportBlockStatus(blockId: String, info: BlockInfo, droppedMemorySize: Long = 0L) {
    val needReregister = !tryToReportBlockStatus(blockId, info, droppedMemorySize)
    if (needReregister) {
      logInfo("Got told to reregister updating block " + blockId)
      // Reregistering will report our new block for free.
      asyncReregister()
    }
    logDebug("Told master about block " + blockId)
  }

  /**
   * Actually send a UpdateBlockInfo message. Returns the mater's response,
   * which will be true if the block was successfully recorded and false if
   * the slave needs to re-register.
   */
  private def tryToReportBlockStatus(blockId: String, info: BlockInfo, droppedMemorySize: Long = 0L): Boolean = {
    val (curLevel, inMemSize, onDiskSize, tellMaster) = info.synchronized {
      info.level match {
        case null =>
          (StorageLevel.NONE, 0L, 0L, false)
        case level =>
          val inMem = level.useMemory && memoryStore.contains(blockId)
          val onDisk = level.useDisk && diskStore.contains(blockId)
          val storageLevel = StorageLevel(onDisk, inMem, level.deserialized, level.replication)
          val memSize = if (inMem) memoryStore.getSize(blockId) else droppedMemorySize
          val diskSize = if (onDisk) diskStore.getSize(blockId) else 0L
          (storageLevel, memSize, diskSize, info.tellMaster)
      }
    }

    if (tellMaster) {
      master.updateBlockInfo(blockManagerId, blockId, curLevel, inMemSize, onDiskSize)
    } else {
      true
    }
  }


  /**
   * Get locations of an array of blocks.
   */
  def getLocationBlockIds(blockIds: Array[String]): Array[Seq[BlockManagerId]] = {
    val startTimeMs = System.currentTimeMillis
    val locations = master.getLocations(blockIds).toArray
    logDebug("Got multiple block location in " + Utils.getUsedTimeMs(startTimeMs))
    return locations
  }

  /**
   * A short-circuited method to get blocks directly from disk. This is used for getting
   * shuffle blocks. It is safe to do so without a lock on block info since disk store
   * never deletes (recent) items.
   */
  def getLocalFromDisk(blockId: String, serializer: Serializer): Option[Iterator[Any]] = {
    diskStore.getValues(blockId, serializer).orElse(
      sys.error("Block " + blockId + " not found on disk, though it should be"))
  }

  /**
   * Get block from local block manager.
   */
  def getLocal(blockId: String): Option[Iterator[Any]] = {
    logDebug("Getting local block " + blockId)
    val info = blockInfo.get(blockId).orNull
    if (info != null) {
      info.synchronized {

        // In the another thread is writing the block, wait for it to become ready.
        if (!info.waitForReady()) {
          // If we get here, the block write failed.
          logWarning("Block " + blockId + " was marked as failure.")
          return None
        }

        val level = info.level
        logDebug("Level for block " + blockId + " is " + level)

        // Look for the block in memory
        if (level.useMemory) {
          logDebug("Getting block " + blockId + " from memory")
          memoryStore.getValues(blockId) match {
            case Some(iterator) =>
              return Some(iterator)
            case None =>
              logDebug("Block " + blockId + " not found in memory")
          }
        }

        // Look for block on disk, potentially loading it back into memory if required
        if (level.useDisk) {
          logDebug("Getting block " + blockId + " from disk")
          if (level.useMemory && level.deserialized) {
            diskStore.getValues(blockId) match {
              case Some(iterator) =>
                // Put the block back in memory before returning it
                // TODO: Consider creating a putValues that also takes in a iterator ?
                val elements = new ArrayBuffer[Any]
                elements ++= iterator
                memoryStore.putValues(blockId, elements, level, true).data match {
                  case Left(iterator2) =>
                    return Some(iterator2)
                  case _ =>
                    throw new Exception("Memory store did not return back an iterator")
                }
              case None =>
                throw new Exception("Block " + blockId + " not found on disk, though it should be")
            }
          } else if (level.useMemory && !level.deserialized) {
            // Read it as a byte buffer into memory first, then return it
            diskStore.getBytes(blockId) match {
              case Some(bytes) =>
                // Put a copy of the block back in memory before returning it. Note that we can't
                // put the ByteBuffer returned by the disk store as that's a memory-mapped file.
                // The use of rewind assumes this.
                assert (0 == bytes.position())
                val copyForMemory = ByteBuffer.allocate(bytes.limit)
                copyForMemory.put(bytes)
                memoryStore.putBytes(blockId, copyForMemory, level)
                bytes.rewind()
                return Some(dataDeserialize(blockId, bytes))
              case None =>
                throw new Exception("Block " + blockId + " not found on disk, though it should be")
            }
          } else {
            diskStore.getValues(blockId) match {
              case Some(iterator) =>
                return Some(iterator)
              case None =>
                throw new Exception("Block " + blockId + " not found on disk, though it should be")
            }
          }
        }
      }
    } else {
      logDebug("Block " + blockId + " not registered locally")
    }
    return None
  }

  /**
   * Get block from the local block manager as serialized bytes.
   */
  def getLocalBytes(blockId: String): Option[ByteBuffer] = {
    // TODO: This whole thing is very similar to getLocal; we need to refactor it somehow
    logDebug("Getting local block " + blockId + " as bytes")

    // As an optimization for map output fetches, if the block is for a shuffle, return it
    // without acquiring a lock; the disk store never deletes (recent) items so this should work
    if (ShuffleBlockManager.isShuffle(blockId)) {
      return diskStore.getBytes(blockId) match {
        case Some(bytes) =>
          Some(bytes)
        case None =>
          throw new Exception("Block " + blockId + " not found on disk, though it should be")
      }
    }

    val info = blockInfo.get(blockId).orNull
    if (info != null) {
      info.synchronized {

        // In the another thread is writing the block, wait for it to become ready.
        if (!info.waitForReady()) {
          // If we get here, the block write failed.
          logWarning("Block " + blockId + " was marked as failure.")
          return None
        }

        val level = info.level
        logDebug("Level for block " + blockId + " is " + level)

        // Look for the block in memory
        if (level.useMemory) {
          logDebug("Getting block " + blockId + " from memory")
          memoryStore.getBytes(blockId) match {
            case Some(bytes) =>
              return Some(bytes)
            case None =>
              logDebug("Block " + blockId + " not found in memory")
          }
        }

        // Look for block on disk
        if (level.useDisk) {
          // Read it as a byte buffer into memory first, then return it
          diskStore.getBytes(blockId) match {
            case Some(bytes) =>
              assert (0 == bytes.position())
              if (level.useMemory) {
                if (level.deserialized) {
                  memoryStore.putBytes(blockId, bytes, level)
                } else {
                  // The memory store will hang onto the ByteBuffer, so give it a copy instead of
                  // the memory-mapped file buffer we got from the disk store
                  val copyForMemory = ByteBuffer.allocate(bytes.limit)
                  copyForMemory.put(bytes)
                  memoryStore.putBytes(blockId, copyForMemory, level)
                }
              }
              bytes.rewind()
              return Some(bytes)
            case None =>
              throw new Exception("Block " + blockId + " not found on disk, though it should be")
          }
        }
      }
    } else {
      logDebug("Block " + blockId + " not registered locally")
    }
    return None
  }

  /**
   * Get block from remote block managers.
   */
  def getRemote(blockId: String): Option[Iterator[Any]] = {
    if (blockId == null) {
      throw new IllegalArgumentException("Block Id is null")
    }
    logDebug("Getting remote block " + blockId)
    // Get locations of block
    val locations = master.getLocations(blockId)

    // Get block from remote locations
    for (loc <- locations) {
      logDebug("Getting remote block " + blockId + " from " + loc)
      val data = BlockManagerWorker.syncGetBlock(
          GetBlock(blockId), ConnectionManagerId(loc.host, loc.port))
      if (data != null) {
        return Some(dataDeserialize(blockId, data))
      }
      logDebug("The value of block " + blockId + " is null")
    }
    logDebug("Block " + blockId + " not found")
    return None
  }

  /**
   * Get a block from the block manager (either local or remote).
   */
  def get(blockId: String): Option[Iterator[Any]] = {
    getLocal(blockId).orElse(getRemote(blockId))
  }

  /**
   * Get multiple blocks from local and remote block manager using their BlockManagerIds. Returns
   * an Iterator of (block ID, value) pairs so that clients may handle blocks in a pipelined
   * fashion as they're received. Expects a size in bytes to be provided for each block fetched,
   * so that we can control the maxMegabytesInFlight for the fetch.
   */
  def getMultiple(
    blocksByAddress: Seq[(BlockManagerId, Seq[(String, Long)])], serializer: Serializer)
      : BlockFetcherIterator = {

    val iter =
      if (System.getProperty("spark.shuffle.use.netty", "false").toBoolean) {
        new BlockFetcherIterator.NettyBlockFetcherIterator(this, blocksByAddress, serializer)
      } else {
        new BlockFetcherIterator.BasicBlockFetcherIterator(this, blocksByAddress, serializer)
      }

    iter.initialize()
    iter
  }

  def put(blockId: String, values: Iterator[Any], level: StorageLevel, tellMaster: Boolean)
    : Long = {
    val elements = new ArrayBuffer[Any]
    elements ++= values
    put(blockId, elements, level, tellMaster)
  }

  /**
   * A short circuited method to get a block writer that can write data directly to disk.
   * This is currently used for writing shuffle files out. Callers should handle error
   * cases.
   */
  def getDiskBlockWriter(blockId: String, serializer: Serializer, bufferSize: Int)
    : BlockObjectWriter = {
    val writer = diskStore.getBlockWriter(blockId, serializer, bufferSize)
    writer.registerCloseEventHandler(() => {
      val myInfo = new BlockInfo(StorageLevel.DISK_ONLY, false)
      blockInfo.put(blockId, myInfo)
      myInfo.markReady(writer.size())
    })
    writer
  }

  /**
   * Put a new block of values to the block manager. Returns its (estimated) size in bytes.
   */
  def put(blockId: String, values: ArrayBuffer[Any], level: StorageLevel,
    tellMaster: Boolean = true) : Long = {

    if (blockId == null) {
      throw new IllegalArgumentException("Block Id is null")
    }
    if (values == null) {
      throw new IllegalArgumentException("Values is null")
    }
    if (level == null || !level.isValid) {
      throw new IllegalArgumentException("Storage level is null or invalid")
    }

    // Remember the block's storage level so that we can correctly drop it to disk if it needs
    // to be dropped right after it got put into memory. Note, however, that other threads will
    // not be able to get() this block until we call markReady on its BlockInfo.
    val myInfo = {
      val tinfo = new BlockInfo(level, tellMaster)
      // Do atomically !
      val oldBlockOpt = blockInfo.putIfAbsent(blockId, tinfo)

      if (oldBlockOpt.isDefined) {
        if (oldBlockOpt.get.waitForReady()) {
          logWarning("Block " + blockId + " already exists on this machine; not re-adding it")
          return oldBlockOpt.get.size
        }

        // TODO: So the block info exists - but previous attempt to load it (?) failed. What do we do now ? Retry on it ?
        oldBlockOpt.get
      } else {
        tinfo
      }
    }

    val startTimeMs = System.currentTimeMillis

    // If we need to replicate the data, we'll want access to the values, but because our
    // put will read the whole iterator, there will be no values left. For the case where
    // the put serializes data, we'll remember the bytes, above; but for the case where it
    // doesn't, such as deserialized storage, let's rely on the put returning an Iterator.
    var valuesAfterPut: Iterator[Any] = null

    // Ditto for the bytes after the put
    var bytesAfterPut: ByteBuffer = null

    // Size of the block in bytes (to return to caller)
    var size = 0L

    myInfo.synchronized {
      logTrace("Put for block " + blockId + " took " + Utils.getUsedTimeMs(startTimeMs)
        + " to get into synchronized block")

      var marked = false
      try {
        if (level.useMemory) {
          // Save it just to memory first, even if it also has useDisk set to true; we will later
          // drop it to disk if the memory store can't hold it.
          val res = memoryStore.putValues(blockId, values, level, true)
          size = res.size
          res.data match {
            case Right(newBytes) => bytesAfterPut = newBytes
            case Left(newIterator) => valuesAfterPut = newIterator
          }
        } else {
          // Save directly to disk.
          // Don't get back the bytes unless we replicate them.
          val askForBytes = level.replication > 1
          val res = diskStore.putValues(blockId, values, level, askForBytes)
          size = res.size
          res.data match {
            case Right(newBytes) => bytesAfterPut = newBytes
            case _ =>
          }
        }

        // Now that the block is in either the memory or disk store, let other threads read it,
        // and tell the master about it.
        marked = true
        myInfo.markReady(size)
        if (tellMaster) {
          reportBlockStatus(blockId, myInfo)
        }
      } finally {
        // If we failed at putting the block to memory/disk, notify other possible readers
        // that it has failed, and then remove it from the block info map.
        if (! marked) {
          // Note that the remove must happen before markFailure otherwise another thread
          // could've inserted a new BlockInfo before we remove it.
          blockInfo.remove(blockId)
          myInfo.markFailure()
          logWarning("Putting block " + blockId + " failed")
        }
      }
    }
    logDebug("Put block " + blockId + " locally took " + Utils.getUsedTimeMs(startTimeMs))

    // Replicate block if required
    if (level.replication > 1) {
      val remoteStartTime = System.currentTimeMillis
      // Serialize the block if not already done
      if (bytesAfterPut == null) {
        if (valuesAfterPut == null) {
          throw new SparkException(
            "Underlying put returned neither an Iterator nor bytes! This shouldn't happen.")
        }
        bytesAfterPut = dataSerialize(blockId, valuesAfterPut)
      }
      replicate(blockId, bytesAfterPut, level)
      logDebug("Put block " + blockId + " remotely took " + Utils.getUsedTimeMs(remoteStartTime))
    }
    BlockManager.dispose(bytesAfterPut)

    return size
  }


  /**
   * Put a new block of serialized bytes to the block manager.
   */
  def putBytes(
    blockId: String, bytes: ByteBuffer, level: StorageLevel, tellMaster: Boolean = true) {

    if (blockId == null) {
      throw new IllegalArgumentException("Block Id is null")
    }
    if (bytes == null) {
      throw new IllegalArgumentException("Bytes is null")
    }
    if (level == null || !level.isValid) {
      throw new IllegalArgumentException("Storage level is null or invalid")
    }

    // Remember the block's storage level so that we can correctly drop it to disk if it needs
    // to be dropped right after it got put into memory. Note, however, that other threads will
    // not be able to get() this block until we call markReady on its BlockInfo.
    val myInfo = {
      val tinfo = new BlockInfo(level, tellMaster)
      // Do atomically !
      val oldBlockOpt = blockInfo.putIfAbsent(blockId, tinfo)

      if (oldBlockOpt.isDefined) {
        if (oldBlockOpt.get.waitForReady()) {
          logWarning("Block " + blockId + " already exists on this machine; not re-adding it")
          return
        }

        // TODO: So the block info exists - but previous attempt to load it (?) failed. What do we do now ? Retry on it ?
        oldBlockOpt.get
      } else {
        tinfo
      }
    }

    val startTimeMs = System.currentTimeMillis

    // Initiate the replication before storing it locally. This is faster as
    // data is already serialized and ready for sending
    val replicationFuture = if (level.replication > 1) {
      val bufferView = bytes.duplicate() // Doesn't copy the bytes, just creates a wrapper
      Future {
        replicate(blockId, bufferView, level)
      }
    } else {
      null
    }

    myInfo.synchronized {
      logDebug("PutBytes for block " + blockId + " took " + Utils.getUsedTimeMs(startTimeMs)
        + " to get into synchronized block")

      var marked = false
      try {
        if (level.useMemory) {
          // Store it only in memory at first, even if useDisk is also set to true
          bytes.rewind()
          memoryStore.putBytes(blockId, bytes, level)
        } else {
          bytes.rewind()
          diskStore.putBytes(blockId, bytes, level)
        }

        // assert (0 == bytes.position(), "" + bytes)

        // Now that the block is in either the memory or disk store, let other threads read it,
        // and tell the master about it.
        marked = true
        myInfo.markReady(bytes.limit)
        if (tellMaster) {
          reportBlockStatus(blockId, myInfo)
        }
      } finally {
        // If we failed at putting the block to memory/disk, notify other possible readers
        // that it has failed, and then remove it from the block info map.
        if (! marked) {
          // Note that the remove must happen before markFailure otherwise another thread
          // could've inserted a new BlockInfo before we remove it.
          blockInfo.remove(blockId)
          myInfo.markFailure()
          logWarning("Putting block " + blockId + " failed")
        }
      }
    }

    // If replication had started, then wait for it to finish
    if (level.replication > 1) {
      Await.ready(replicationFuture, Duration.Inf)
    }

    if (level.replication > 1) {
      logDebug("PutBytes for block " + blockId + " with replication took " +
        Utils.getUsedTimeMs(startTimeMs))
    } else {
      logDebug("PutBytes for block " + blockId + " without replication took " +
        Utils.getUsedTimeMs(startTimeMs))
    }
  }

  /**
   * Replicate block to another node.
   */
  var cachedPeers: Seq[BlockManagerId] = null
  private def replicate(blockId: String, data: ByteBuffer, level: StorageLevel) {
    val tLevel = StorageLevel(level.useDisk, level.useMemory, level.deserialized, 1)
    if (cachedPeers == null) {
      cachedPeers = master.getPeers(blockManagerId, level.replication - 1)
    }
    for (peer: BlockManagerId <- cachedPeers) {
      val start = System.nanoTime
      data.rewind()
      logDebug("Try to replicate BlockId " + blockId + " once; The size of the data is "
        + data.limit() + " Bytes. To node: " + peer)
      if (!BlockManagerWorker.syncPutBlock(PutBlock(blockId, data, tLevel),
        new ConnectionManagerId(peer.host, peer.port))) {
        logError("Failed to call syncPutBlock to " + peer)
      }
      logDebug("Replicated BlockId " + blockId + " once used " +
        (System.nanoTime - start) / 1e6 + " s; The size of the data is " +
        data.limit() + " bytes.")
    }
  }

  /**
   * Read a block consisting of a single object.
   */
  def getSingle(blockId: String): Option[Any] = {
    get(blockId).map(_.next())
  }

  /**
   * Write a block consisting of a single object.
   */
  def putSingle(blockId: String, value: Any, level: StorageLevel, tellMaster: Boolean = true) {
    put(blockId, Iterator(value), level, tellMaster)
  }

  /**
   * Drop a block from memory, possibly putting it on disk if applicable. Called when the memory
   * store reaches its limit and needs to free up space.
   */
  def dropFromMemory(blockId: String, data: Either[ArrayBuffer[Any], ByteBuffer]) {
    logInfo("Dropping block " + blockId + " from memory")
    val info = blockInfo.get(blockId).orNull
    if (info != null)  {
      info.synchronized {
        // required ? As of now, this will be invoked only for blocks which are ready
        // But in case this changes in future, adding for consistency sake.
        if (! info.waitForReady() ) {
          // If we get here, the block write failed.
          logWarning("Block " + blockId + " was marked as failure. Nothing to drop")
          return
        }

        val level = info.level
        if (level.useDisk && !diskStore.contains(blockId)) {
          logInfo("Writing block " + blockId + " to disk")
          data match {
            case Left(elements) =>
              diskStore.putValues(blockId, elements, level, false)
            case Right(bytes) =>
              diskStore.putBytes(blockId, bytes, level)
          }
        }
        val droppedMemorySize = if (memoryStore.contains(blockId)) memoryStore.getSize(blockId) else 0L
        val blockWasRemoved = memoryStore.remove(blockId)
        if (!blockWasRemoved) {
          logWarning("Block " + blockId + " could not be dropped from memory as it does not exist")
        }
        if (info.tellMaster) {
          reportBlockStatus(blockId, info, droppedMemorySize)
        }
        if (!level.useDisk) {
          // The block is completely gone from this node; forget it so we can put() it again later.
          blockInfo.remove(blockId)
        }
      }
    } else {
      // The block has already been dropped
    }
  }

  /**
   * Remove a block from both memory and disk.
   */
  def removeBlock(blockId: String) {
    logInfo("Removing block " + blockId)
    val info = blockInfo.get(blockId).orNull
    if (info != null) info.synchronized {
      // Removals are idempotent in disk store and memory store. At worst, we get a warning.
      val removedFromMemory = memoryStore.remove(blockId)
      val removedFromDisk = diskStore.remove(blockId)
      if (!removedFromMemory && !removedFromDisk) {
        logWarning("Block " + blockId + " could not be removed as it was not found in either " +
          "the disk or memory store")
      }
      blockInfo.remove(blockId)
      if (info.tellMaster) {
        reportBlockStatus(blockId, info)
      }
    } else {
      // The block has already been removed; do nothing.
      logWarning("Asked to remove block " + blockId + ", which does not exist")
    }
  }

  def dropOldBlocks(cleanupTime: Long) {
    logInfo("Dropping blocks older than " + cleanupTime)
    val iterator = blockInfo.internalMap.entrySet().iterator()
    while (iterator.hasNext) {
      val entry = iterator.next()
      val (id, info, time) = (entry.getKey, entry.getValue._1, entry.getValue._2)
      if (time < cleanupTime) {
        info.synchronized {
          val level = info.level
          if (level.useMemory) {
            memoryStore.remove(id)
          }
          if (level.useDisk) {
            diskStore.remove(id)
          }
          iterator.remove()
          logInfo("Dropped block " + id)
        }
        reportBlockStatus(id, info)
      }
    }
  }

  def shouldCompress(blockId: String): Boolean = {
    if (ShuffleBlockManager.isShuffle(blockId)) {
      compressShuffle
    } else if (blockId.startsWith("broadcast_")) {
      compressBroadcast
    } else if (blockId.startsWith("rdd_")) {
      compressRdds
    } else {
      false    // Won't happen in a real cluster, but it can in tests
    }
  }

  /**
   * Wrap an output stream for compression if block compression is enabled for its block type
   */
  def wrapForCompression(blockId: String, s: OutputStream): OutputStream = {
    if (shouldCompress(blockId)) {
      (new LZFOutputStream(s)).setFinishBlockOnFlush(true)
    } else {
      s
    }
  }

  /**
   * Wrap an input stream for compression if block compression is enabled for its block type
   */
  def wrapForCompression(blockId: String, s: InputStream): InputStream = {
    if (shouldCompress(blockId)) new LZFInputStream(s) else s
  }

  def dataSerialize(
      blockId: String,
      values: Iterator[Any],
      serializer: Serializer = defaultSerializer): ByteBuffer = {
    val byteStream = new FastByteArrayOutputStream(4096)
    val ser = serializer.newInstance()
    ser.serializeStream(wrapForCompression(blockId, byteStream)).writeAll(values).close()
    byteStream.trim()
    ByteBuffer.wrap(byteStream.array)
  }

  /**
   * Deserializes a ByteBuffer into an iterator of values and disposes of it when the end of
   * the iterator is reached.
   */
  def dataDeserialize(
      blockId: String,
      bytes: ByteBuffer,
      serializer: Serializer = defaultSerializer): Iterator[Any] = {
    bytes.rewind()
    val stream = wrapForCompression(blockId, new ByteBufferInputStream(bytes, true))
    serializer.newInstance().deserializeStream(stream).asIterator
  }

  def stop() {
    if (heartBeatTask != null) {
      heartBeatTask.cancel()
    }
    connectionManager.stop()
    actorSystem.stop(slaveActor)
    blockInfo.clear()
    memoryStore.clear()
    diskStore.clear()
    metadataCleaner.cancel()
    logInfo("BlockManager stopped")
  }
}


private[spark] object BlockManager extends Logging {

  val ID_GENERATOR = new IdGenerator

  def getMaxMemoryFromSystemProperties: Long = {
    val memoryFraction = System.getProperty("spark.storage.memoryFraction", "0.66").toDouble
    (Runtime.getRuntime.maxMemory * memoryFraction).toLong
  }

  def getHeartBeatFrequencyFromSystemProperties: Long =
    System.getProperty("spark.storage.blockManagerHeartBeatMs", "5000").toLong

  def getDisableHeartBeatsForTesting: Boolean =
    System.getProperty("spark.test.disableBlockManagerHeartBeat", "false").toBoolean

  /**
   * Attempt to clean up a ByteBuffer if it is memory-mapped. This uses an *unsafe* Sun API that
   * might cause errors if one attempts to read from the unmapped buffer, but it's better than
   * waiting for the GC to find it because that could lead to huge numbers of open files. There's
   * unfortunately no standard API to do this.
   */
  def dispose(buffer: ByteBuffer) {
    if (buffer != null && buffer.isInstanceOf[MappedByteBuffer]) {
      logTrace("Unmapping " + buffer)
      if (buffer.asInstanceOf[DirectBuffer].cleaner() != null) {
        buffer.asInstanceOf[DirectBuffer].cleaner().clean()
      }
    }
  }

  def blockIdsToExecutorLocations(blockIds: Array[String], env: SparkEnv, blockManagerMaster: BlockManagerMaster = null): HashMap[String, List[String]] = {
    // env == null and blockManagerMaster != null is used in tests
    assert (env != null || blockManagerMaster != null)
    val locationBlockIds: Seq[Seq[BlockManagerId]] = 
      if (env != null) {
        val blockManager = env.blockManager
        blockManager.getLocationBlockIds(blockIds)
      } else {
        blockManagerMaster.getLocations(blockIds)
      }

    // Convert from block master locations to executor locations (we need that for task scheduling)
    val executorLocations = new HashMap[String, List[String]]()
    for (i <- 0 until blockIds.length) {
      val blockId = blockIds(i)
      val blockLocations = locationBlockIds(i)

      val executors = new HashSet[String]()

      if (env != null) {
        for (bkLocation <- blockLocations) {
          val executorHostPort = env.resolveExecutorIdToHostPort(bkLocation.executorId, bkLocation.host)
          executors += executorHostPort
          // logInfo("bkLocation = " + bkLocation + ", executorHostPort = " + executorHostPort)
        }
      } else {
        // Typically while testing, etc - revert to simply using host.
        for (bkLocation <- blockLocations) {
          executors += bkLocation.host
          // logInfo("bkLocation = " + bkLocation + ", executorHostPort = " + executorHostPort)
        }
      }

      executorLocations.put(blockId, executors.toSeq.toList)
    }

    executorLocations
  }

}
<|MERGE_RESOLUTION|>--- conflicted
+++ resolved
@@ -3,11 +3,7 @@
 import java.io.{InputStream, OutputStream}
 import java.nio.{ByteBuffer, MappedByteBuffer}
 
-<<<<<<< HEAD
-import scala.collection.mutable.ArrayBuffer
-=======
 import scala.collection.mutable.{HashMap, ArrayBuffer, HashSet, Queue}
->>>>>>> f9d40a58
 import scala.collection.JavaConversions._
 
 import akka.actor.{ActorSystem, Cancellable, Props}
@@ -973,7 +969,7 @@
   def blockIdsToExecutorLocations(blockIds: Array[String], env: SparkEnv, blockManagerMaster: BlockManagerMaster = null): HashMap[String, List[String]] = {
     // env == null and blockManagerMaster != null is used in tests
     assert (env != null || blockManagerMaster != null)
-    val locationBlockIds: Seq[Seq[BlockManagerId]] = 
+    val locationBlockIds: Seq[Seq[BlockManagerId]] =
       if (env != null) {
         val blockManager = env.blockManager
         blockManager.getLocationBlockIds(blockIds)
